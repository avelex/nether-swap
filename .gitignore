--- conflicted
+++ resolved
@@ -18,7 +18,6 @@
 evm/deployments/
 evm/broadcast/
 
-<<<<<<< HEAD
 # Production builds
 backend/dist/
 backend/build/
@@ -89,7 +88,4 @@
 
 # Backend
 backend/node_modules/
-sui/build/
-=======
-.DS_Store
->>>>>>> 40ecfa79
+sui/build/